"""
SBS-1 parser in python

The parser is a Python conversion of the JavaScript one in the node-sbs1
project by John Wiseman (github.com/wiseman/node-sbs1)

"""

from typing import *
from datetime import datetime
import logging
try:
    import dateutil.parser
except ImportError as e:
    import sys
    print("dateutil module not installed, try 'sudo pip install python-dateutil'")
    sys.exit(1)


ES_IDENT_AND_CATEGORY = 1
ES_SURFACE_POS = 2
ES_AIRBORNE_POS = 3
ES_AIRBORNE_VEL = 4
SURVEILLANCE_ALT = 5
SURVEILLANCE_ID = 6
AIR_TO_AIR = 7
ALL_CALL_REPLY = 8

def parse(msg: str) -> Dict[str, Union[str, int, float, bool, datetime]]:
    """Parse message from the feed output by dump1090 on port 30003

    A dict is returned withAn SBS-1 message has the following attributes:

        messageType : string
        transmissionType : sbs1.TransmissionType
        sessionID : int
        aircraftID : int
        icao24 : string
        flightID : int
        generatedDate : datetime
        loggedDate : datetime
        callsign : string
        altitude : int
        groundSpeed : int
        track : int
        lat : float
        lon : float
        verticalRate : int
        squawk : int
        alert : bool
        emergency : bool
        spi : bool
        onGround : bool

    None is returned if the message was not valid

    A field not present in the parsed message will be set to None. For a
    description of the attributes, please see github.com/wiseman/node-sbs1
    """
    if msg is None:
        return None
    sbs1 = {}
    parts = msg.lstrip().rstrip().split(',')
    try:
#            logging.debug("%s   %s   %s" % (parts[1], parts[4], ",".join(parts[10:])))
        sbs1["messageType"] = __parseString(parts, 0)
        if sbs1["messageType"] != "MSG":
            return None
        sbs1["transmissionType"] = __parseInt(parts, 1)
        sbs1["sessionID"] = __parseString(parts, 2)
        sbs1["aircraftID"] = __parseString(parts, 3)
        sbs1["icao24"] = __parseString(parts, 4)
        sbs1["flightID"] = __parseString(parts, 5)
        sbs1["generatedDate"] = __parseDateTime(parts, 6, 7)
        sbs1["loggedDate"] = __parseDateTime(parts, 8, 9)
        sbs1["callsign"] = __parseString(parts, 10)
        if sbs1["callsign"]:
            sbs1["callsign"] = sbs1["callsign"].rstrip()
        sbs1["altitude"] = __parseInt(parts, 11)
        sbs1["groundSpeed"] = __parseInt(parts, 12)
        sbs1["track"] = __parseInt(parts, 13)
        sbs1["lat"] = __parseFloat(parts, 14)
        sbs1["lon"] = __parseFloat(parts, 15)
        sbs1["verticalRate"] = __parseInt(parts, 16)
        sbs1["squawk"] = __parseInt(parts, 17)
        sbs1["alert"] = __parseBool(parts, 18)
        sbs1["emergency"] = __parseBool(parts, 19)
        sbs1["spi"] = __parseBool(parts, 20)
        sbs1["onGround"] = __parseBool(parts, 21)
    except IndexError as e:
        logging.error("Failed to init sbs1 message from '%s'" % (msg), exc_info=True)
        return None
    return sbs1

def __parseString(array: List, index: int):
    """Parse string at given index in array
    Return string or None if string is empty or index is out of bounds"""
    try:
        value = array[index]
        if len(value) == 0:
            return None
        else:
            return value
    except ValueError as e:
        return None
    except TypeError as e:
        return None
    except IndexError as e:
        return None

def __parseBool(array: List, index: int):
    """Parse boolean at given index in array
    Return boolean value or None if index is out of bounds or type casting failed"""
    try:
        return bool(int(array[index]))
    except ValueError as e:
        return None
    except TypeError as e:
        return None
    except IndexError as e:
        return None

def __parseInt(array: List, index: int):
    """Parse int at given index in array
    Return int value or None if index is out of bounds or type casting failed"""
    try:
        return int(array[index])
    except ValueError as e:
        return None
    except TypeError as e:
        return None
    except IndexError as e:
        return None

def __parseFloat(array: List, index: int):
    """Parse float at given index in array
    Return float value or None if index is out of bounds or type casting failed"""
    try:
        return float(array[index])
    except ValueError as e:
        return None
    except TypeError as e:
        return None
    except IndexError as e:
        return None

def __parseDateTime(array: List, dateIndex: int, timeIndex: int):
    """Parse date and time at given indexes in array
    Return datetime value or None if indexes are out of bounds or type casting failed"""
    date = __parseString(array, dateIndex)
    time = __parseString(array, timeIndex)
    if date != None and time != None:
<<<<<<< HEAD
      try:
        d = dateutil.parser.parse("%s %s" % (date, time))
      except ValueError:
        d = None
      except TypeError:
        d = None
    return d
=======
        try:
            return dateutil.parser.parse("%s %s" % (date, time))
        except ValueError as e:
            return None
    else:
        return None
>>>>>>> 3d80b87d
<|MERGE_RESOLUTION|>--- conflicted
+++ resolved
@@ -150,19 +150,10 @@
     date = __parseString(array, dateIndex)
     time = __parseString(array, timeIndex)
     if date != None and time != None:
-<<<<<<< HEAD
       try:
         d = dateutil.parser.parse("%s %s" % (date, time))
       except ValueError:
         d = None
       except TypeError:
         d = None
-    return d
-=======
-        try:
-            return dateutil.parser.parse("%s %s" % (date, time))
-        except ValueError as e:
-            return None
-    else:
-        return None
->>>>>>> 3d80b87d
+    return d